import {ComputeType, LinuxBuildImage} from 'aws-cdk-lib/aws-codebuild';
import {IRole} from 'aws-cdk-lib/aws-iam';
import {CodeBuildOptions, DockerCredential} from 'aws-cdk-lib/pipelines';
import {Construct} from 'constructs';
import {CIStackProps} from './ciStack';
import {PartialDeep} from 'type-fest';
import {Duration} from 'aws-cdk-lib/core';

export interface ApplicationProps {

    /**
     * An object with a create() method to create Stacks for the application.
     *
     * The same Stacks will be deployed with main pipeline, feature-branch builds, and local deployments.
     */
    readonly stacks: IStacksCreation;

    readonly repository: RepositoryProps;

    /**
     * Package manager used in the repository.
     * If provided, the install commands will be set to install dependencies using given package manager.
     */
    readonly packageManager?: 'npm' | 'pnpm';

    /**
     * Commands executed to build and deploy the application.
     */
    readonly commands?: BuildCommands;

    /**
     * The location where CDK outputs synthetized files.
     * Corresponds to the CDK Pipelines ShellStepProps#primaryOutputDirectory.
     * @default cdk.out
     */
    readonly cdkOutputDirectory?: string;

    /**
     * CodePipeline deployment pipeline for the main repository branch.
     *
     * Can contain environments to deploy
     * and waves that deploy multiple environments in parallel.
     *
     * Each environment and wave can have pre and post commands
     * that will be executed before and after the environment or wave deployment.
     */
    readonly pipeline: (WaveDeployment | EnvironmentDeployment)[];

    /**
     * Override CodeBuild properties, used for the main pipeline Build step
     * as well as feature branch ephemeral environments deploys and destroys.
     *
     * @default 1 hour timeout, compute type MEDIUM with Linux build image Standard 7.0
     */
    readonly codeBuild?: CodeBuildOptions;

    /**
     * Override CodePipeline properties.
     *
     * @default Don't use change sets
     */
    readonly codePipeline?: CodePipelineOverrides;

    /**
     * Configuration for Slack notifications.
     * Requires configuring AWS Chatbot client manually first.
     */
    readonly slackNotifications?: SlackNotifications;

    /**
     * Whether to prefix the CI Stack Construct ID with the project name.
     * Prefixing assures the ID is unique, required in projects deploying multiple CI Pipelines.
     *
     * No-prefixing is for backwards compatibility with existing projects,
     * where changing the Construct ID of the CI Stack would change the Logical IDs of some constructs
     * (like Lambda EventSourceMapping, API Gateway ApiMapping)
     * causing CloudFormation to try re-creating them and fail.
     *
     * @default true
     */
    readonly prefixStackIdWithProjectName?: boolean;
}

/**
 * To provide a method as parameter, jsii requires creating a behavioral interface, prefixed with "I".
 * Mixing structural and behavioral interfaces is not always possible, hence we extract stacks creation
 * to a separate object described by this behavioral interface.
 */
export interface IStacksCreation {
    /**
     * Create Stacks for the application.
     *
     * Use provided scope as stacks' parent (first constructor argument).
     *
     * Stacks must include provided environment name in their names
     * to distinguish them when deploying multiple environments
     * (like feature-branch environments) to the same account.
     */
    create(scope: Construct, projectName: string, envName: string): void;
}

export interface RepositoryProps {
    /**
     * Repository hosting.
     */
    readonly host: 'github' | 'bitbucket';

    /** Like "my-comapny/my-repo". */
    readonly name: string;

    /**
     * Branch to deploy the environments from in the main pipeline.
     * @default main
     */
    readonly defaultBranch?: string;

    /**
     * Configure the prefix branch names that should be automatically deployed as feature branches
     * @default deploy all branches
     */
    readonly featureBranchPrefixes?: string[];
}

export interface BuildCommands {
    /**
     * Executed at the beginning of the Build step and feature branch deployment and destruction.
     */
    readonly preInstall?: string[];
    /**
     * Executed after `preInstall` in the Build step and feature branch deployment and destruction.
     * By default, installs `aws-cdk@2` globally and `npm` or `pnpm` dependencies if `packageManager` is set.
     */
    readonly install?: string[];
    /**
     * Executed after `install` in the Build step and feature branch deployment.
     */
    readonly buildAndTest?: string[];
    /**
     * Executed after the Build step. By default, synths the CDK app.
     */
    readonly synthPipeline?: string[];
    /**
     * Executed after `buildAndTest` in the feature branch deployment.
     */
    readonly preDeployEnvironment?: string[];
    /**
     * Executed after `preDeployEnvironment` in the feature branch deployment.
     * By default, deploys all CDK app stacks to the environment.
     */
    readonly deployEnvironment?: string[];
    /**
     * Executed after `deployEnvironment` in the feature branch deployment.
     */
    readonly postDeployEnvironment?: string[];
    /**
     * Executed after `install` in the feature branch destruction.
     */
    readonly preDestroyEnvironment?: string[];
    /**
     * Executed after `preDestroyEnvironment` in the feature branch destruction.
     */
    readonly destroyEnvironment?: string[];
    /**
     * Executed after `destroyEnvironment` in the feature branch destruction.
     */
    readonly postDestroyEnvironment?: string[];
}

export interface WaveDeployment {
    /**
     * Wave name.
     */
    readonly wave: string;

    /**
     * List of environments to deploy in parallel.
     */
    readonly environments: EnvironmentDeployment[];

    /**
     * Flag indicating whether environment deployment requires manual approval.
     */
    readonly manualApproval?: boolean;

    /**
     * Commands to execute before the wave deployment.
     */
    readonly pre?: string[];

    /**
     * Commands to execute after the wave deployment.
     */
    readonly post?: string[];

    /**
     * Commands to execute before each environment deployment.
     *
     * If environment configuration also contains commands to execute pre-deployment,
     * they will be executed after the commands defined here.
     */
    readonly preEachEnvironment?: string[];

    /**
     * Commands to execute after environment deployment.
     *
     * If environment configuration also contains commands to execute post-deployment,
     * they will be executed before the commands defined here.
     */
    readonly postEachEnvironment?: string[];
}

export interface EnvironmentDeployment {
    /**
     * Environment name.
     *
     * Environment will be deployed to AWS account and region
     * defined in cdk.json file `context/environments` properties,
     * falling back to the `default` environment settings if given environment configuration is not found.
     */
    readonly environment: string;

    /**
     * Flag indicating whether environment deployment requires manual approval.
     */
    readonly manualApproval?: boolean;

    /**
     * Commands to execute before the environment deployment.
     */
    readonly pre?: string[];

    /**
     * Commands to execute after the environment deployment.
     */
    readonly post?: string[];
}

/**
 * Since jsii does not support Partial or Omit,
 * we have to define all properties from CodePipelineProps that may be overriden manually.
 */
export interface CodePipelineOverrides {
    readonly pipelineName?: string;
    readonly selfMutation?: boolean;
    readonly dockerEnabledForSelfMutation?: boolean;
    readonly dockerEnabledForSynth?: boolean;
    readonly codeBuildDefaults?: CodeBuildOptions;
    readonly synthCodeBuildDefaults?: CodeBuildOptions;
    readonly assetPublishingCodeBuildDefaults?: CodeBuildOptions;
    readonly selfMutationCodeBuildDefaults?: CodeBuildOptions;
    readonly publishAssetsInParallel?: boolean;
    readonly dockerCredentials?: DockerCredential[];
    readonly reuseCrossRegionSupportStacks?: boolean;
    readonly role?: IRole;
    readonly useChangeSets?: boolean;
    readonly enableKeyRotation?: boolean;
}

export interface SlackChannelConfig {
    readonly workspaceId: string;
    readonly channelId: string;
}

export interface SlackNotifications {
    /**
     * Slack notifications configuration for main pipeline failures.
     * @default Slack notifications are not being sent
     */
    readonly mainPipelineFailures?: SlackChannelConfig;
    /**
     * Slack notifications configuration for feature branch deployment failures.
     * @default Slack notifications are not being sent
     */
    readonly featureBranchFailures?: SlackChannelConfig;
}

export const defaultProps = {
    repository: {
        defaultBranch: 'main',
    },
    commands: {
        install: ['npm install --location=global aws-cdk@2'],
        synthPipeline: ['cdk synth -c ci=true'],
        deployEnvironment: ['cdk deploy -c env=${ENV_NAME} --all --concurrency 5'],
        destroyEnvironment: ['cdk destroy -c env=${ENV_NAME} --all --force'],
    },
    codePipeline: {
        useChangeSets: false,
    },
    codeBuild: {
        timeout: Duration.hours(1),
        buildEnvironment: {
            computeType: ComputeType.MEDIUM,
            buildImage: LinuxBuildImage.STANDARD_7_0,
        },
    },
<<<<<<< HEAD
} satisfies PartialDeep<CIStackProps>;
=======
    prefixStackIdWithProjectName: true,
}; // "satisfies PartialDeep<CIStackProps>" would be great here if jsii supported TypeScript 4.9 (PartialDeep from type-fest lib)
>>>>>>> d1aa3ed0

export type ResolvedApplicationProps = ApplicationProps & typeof defaultProps;<|MERGE_RESOLUTION|>--- conflicted
+++ resolved
@@ -2,7 +2,6 @@
 import {IRole} from 'aws-cdk-lib/aws-iam';
 import {CodeBuildOptions, DockerCredential} from 'aws-cdk-lib/pipelines';
 import {Construct} from 'constructs';
-import {CIStackProps} from './ciStack';
 import {PartialDeep} from 'type-fest';
 import {Duration} from 'aws-cdk-lib/core';
 
@@ -294,11 +293,7 @@
             buildImage: LinuxBuildImage.STANDARD_7_0,
         },
     },
-<<<<<<< HEAD
-} satisfies PartialDeep<CIStackProps>;
-=======
     prefixStackIdWithProjectName: true,
-}; // "satisfies PartialDeep<CIStackProps>" would be great here if jsii supported TypeScript 4.9 (PartialDeep from type-fest lib)
->>>>>>> d1aa3ed0
+} satisfies PartialDeep<ApplicationProps>;
 
 export type ResolvedApplicationProps = ApplicationProps & typeof defaultProps;