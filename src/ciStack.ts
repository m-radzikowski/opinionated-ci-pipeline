import {Stack, StackProps} from 'aws-cdk-lib';
import {Construct} from 'constructs';
import {ManagedPolicy} from 'aws-cdk-lib/aws-iam';
import {FeatureBranchBuilds} from './constructs/featureBranchBuilds';
import {MainPipeline} from './constructs/mainPipeline';
<<<<<<< HEAD
import {
    ApplicationProps, defaultProps, ResolvedApplicationProps, SlackChannelConfig, SlackNotifications,
} from './applicationProps';
=======
import {ResolvedApplicationProps, SlackChannelConfig, SlackNotifications} from './applicationProps';
>>>>>>> d1aa3ed0
import {SlackChannelConfiguration} from 'aws-cdk-lib/aws-chatbot';
import {ITopic, Topic} from 'aws-cdk-lib/aws-sns';
import {NotificationsTopic} from './constructs/notificationsTopic';
import {getProjectName} from './util/context';
import {StringParameter} from 'aws-cdk-lib/aws-ssm';
import {MirrorRepository} from './constructs/mirrorRepository';
import {capitalizeFirstLetter} from './util/string';

export interface CIStackProps extends StackProps, ResolvedApplicationProps {
}

export class CIStack extends Stack {
    constructor(scope: Construct, id: string, props: CIStackProps) {
        super(scope, id, props);

<<<<<<< HEAD
        const resolvedProps = this.resolveProps(props);
=======
        const projectName = getProjectName(this);
>>>>>>> d1aa3ed0

        const repositoryTokenParam = StringParameter.fromSecureStringParameterAttributes(this, 'RepositoryTokenParam', {
            parameterName: `/${getProjectName(this)}/ci/repositoryAccessToken`,
        });

        const mirror = new MirrorRepository(this, 'MirrorRepository', {
            repoTokenParam: repositoryTokenParam,
            repository: props.repository,
        });

        const mainPipeline = new MainPipeline(this, 'MainPipeline', {
<<<<<<< HEAD
            ...resolvedProps,
            sourceBucket: mirror.sourceBucket,
=======
            ...props,
            codeCommitRepository: mirror.codeCommitRepository,
>>>>>>> d1aa3ed0
            repositoryTokenParam,
        });

        const featureBranchBuilds = new FeatureBranchBuilds(this, 'FeatureBranchBuilds', {
<<<<<<< HEAD
            ...resolvedProps,
            sourceBucket: mirror.sourceBucket,
            repositoryTokenParam,
        });

        if (resolvedProps.slackNotifications) {
            this.createSlackNotifications(getProjectName(this), resolvedProps.slackNotifications, mainPipeline.failuresTopic, featureBranchBuilds.failuresTopic);
=======
            ...props,
            codeCommitRepository: mirror.codeCommitRepository,
            repositoryTokenParam,
        });

        if (props.slackNotifications) {
            this.createSlackNotifications(projectName, props.slackNotifications, mainPipeline.failuresTopic, featureBranchBuilds.failuresTopic);
>>>>>>> d1aa3ed0
        }
    }

    private createSlackNotifications(
        projectName: string, slackNotificationsConfig: SlackNotifications,
        mainPipelineFailuresTopic: Topic, featureBranchFailuresTopic: Topic,
    ) {
        const {mainPipelineFailures, featureBranchFailures} = slackNotificationsConfig;

        if (mainPipelineFailures) {
            const alarmsTopic = new NotificationsTopic(this, 'SlackAlarmsTopic', {
                projectName: projectName,
                notificationName: 'slackAlarms',
            });
            this.createSlackChannelConfiguration('main', mainPipelineFailures, [alarmsTopic.topic, mainPipelineFailuresTopic]);
        }

        if (featureBranchFailures) {
            this.createSlackChannelConfiguration('feature', featureBranchFailures, [featureBranchFailuresTopic]);
        }
    }

    private createSlackChannelConfiguration(name: string, config: SlackChannelConfig, topics: ITopic[]): SlackChannelConfiguration {
        const lowercasedName = name.toLowerCase();
        const slackChannelConfiguration = new SlackChannelConfiguration(this, `${capitalizeFirstLetter(lowercasedName)}SlackChannelConfiguration`, {
            slackChannelConfigurationName: `${this.stackName}-${lowercasedName}`,
            slackWorkspaceId: config.workspaceId,
            slackChannelId: config.channelId,
            notificationTopics: topics,
        });
        slackChannelConfiguration.role?.addManagedPolicy(
            ManagedPolicy.fromAwsManagedPolicyName('CloudWatchReadOnlyAccess'),
        );
        return slackChannelConfiguration;
    }
}<|MERGE_RESOLUTION|>--- conflicted
+++ resolved
@@ -3,13 +3,7 @@
 import {ManagedPolicy} from 'aws-cdk-lib/aws-iam';
 import {FeatureBranchBuilds} from './constructs/featureBranchBuilds';
 import {MainPipeline} from './constructs/mainPipeline';
-<<<<<<< HEAD
-import {
-    ApplicationProps, defaultProps, ResolvedApplicationProps, SlackChannelConfig, SlackNotifications,
-} from './applicationProps';
-=======
 import {ResolvedApplicationProps, SlackChannelConfig, SlackNotifications} from './applicationProps';
->>>>>>> d1aa3ed0
 import {SlackChannelConfiguration} from 'aws-cdk-lib/aws-chatbot';
 import {ITopic, Topic} from 'aws-cdk-lib/aws-sns';
 import {NotificationsTopic} from './constructs/notificationsTopic';
@@ -25,12 +19,6 @@
     constructor(scope: Construct, id: string, props: CIStackProps) {
         super(scope, id, props);
 
-<<<<<<< HEAD
-        const resolvedProps = this.resolveProps(props);
-=======
-        const projectName = getProjectName(this);
->>>>>>> d1aa3ed0
-
         const repositoryTokenParam = StringParameter.fromSecureStringParameterAttributes(this, 'RepositoryTokenParam', {
             parameterName: `/${getProjectName(this)}/ci/repositoryAccessToken`,
         });
@@ -41,34 +29,19 @@
         });
 
         const mainPipeline = new MainPipeline(this, 'MainPipeline', {
-<<<<<<< HEAD
-            ...resolvedProps,
+            ...props,
             sourceBucket: mirror.sourceBucket,
-=======
-            ...props,
-            codeCommitRepository: mirror.codeCommitRepository,
->>>>>>> d1aa3ed0
             repositoryTokenParam,
         });
 
         const featureBranchBuilds = new FeatureBranchBuilds(this, 'FeatureBranchBuilds', {
-<<<<<<< HEAD
-            ...resolvedProps,
+            ...props,
             sourceBucket: mirror.sourceBucket,
             repositoryTokenParam,
         });
 
-        if (resolvedProps.slackNotifications) {
-            this.createSlackNotifications(getProjectName(this), resolvedProps.slackNotifications, mainPipeline.failuresTopic, featureBranchBuilds.failuresTopic);
-=======
-            ...props,
-            codeCommitRepository: mirror.codeCommitRepository,
-            repositoryTokenParam,
-        });
-
         if (props.slackNotifications) {
-            this.createSlackNotifications(projectName, props.slackNotifications, mainPipeline.failuresTopic, featureBranchBuilds.failuresTopic);
->>>>>>> d1aa3ed0
+            this.createSlackNotifications(getProjectName(this), props.slackNotifications, mainPipeline.failuresTopic, featureBranchBuilds.failuresTopic);
         }
     }
 
