lockfileVersion: '9.0'

settings:
  autoInstallPeers: true
  excludeLinksFromLockfile: false

importers:

  .:
    dependencies:
      aws-cdk-lib:
<<<<<<< HEAD
        specifier: 2.151.0
        version: 2.151.0(constructs@10.0.0)
=======
        specifier: 2.88.0
        version: 2.88.0(constructs@10.0.0)
>>>>>>> d1aa3ed0
      constructs:
        specifier: 10.0.0
        version: 10.0.0
      source-map-support:
        specifier: 0.5.21
        version: 0.5.21
    devDependencies:
      '@types/node':
        specifier: 18.11.18
        version: 18.11.18
      aws-cdk:
<<<<<<< HEAD
        specifier: 2.151.0
        version: 2.151.0
=======
        specifier: 2.88.0
        version: 2.88.0
>>>>>>> d1aa3ed0
      opinionated-cdk-pipeline:
        specifier: link:..
        version: link:..
      ts-node:
        specifier: 10.9.1
        version: 10.9.1(@types/node@18.11.18)(typescript@4.9.5)
      typescript:
        specifier: 4.9.5
        version: 4.9.5

packages:

  '@aws-cdk/asset-awscli-v1@2.2.202':
    resolution: {integrity: sha512-JqlF0D4+EVugnG5dAsNZMqhu3HW7ehOXm5SDMxMbXNDMdsF0pxtQKNHRl52z1U9igsHmaFpUgSGjbhAJ+0JONg==}

  '@aws-cdk/asset-kubectl-v20@2.1.2':
    resolution: {integrity: sha512-3M2tELJOxQv0apCIiuKQ4pAbncz9GuLwnKFqxifWfe77wuMxyTRPmxssYHs42ePqzap1LT6GDcPygGs+hHstLg==}

<<<<<<< HEAD
  '@aws-cdk/asset-node-proxy-agent-v6@2.0.3':
    resolution: {integrity: sha512-twhuEG+JPOYCYPx/xy5uH2+VUsIEhPTzDY0F1KuB+ocjWWB/KEDiOVL19nHvbPCB6fhWnkykXEMJ4HHcKvjtvg==}
=======
  '@aws-cdk/asset-node-proxy-agent-v5@2.0.166':
    resolution: {integrity: sha512-j0xnccpUQHXJKPgCwQcGGNu4lRiC1PptYfdxBIH1L4dRK91iBxtSQHESRQX+yB47oGLaF/WfNN/aF3WXwlhikg==}
>>>>>>> d1aa3ed0

  '@cspotcode/source-map-support@0.8.1':
    resolution: {integrity: sha512-IchNf6dN4tHoMFIn/7OE8LWZ19Y6q/67Bmf6vnGREv8RSbBVb9LPJxEcnwrcwX6ixSvaiGoomAUvu4YSxXrVgw==}
    engines: {node: '>=12'}

  '@jridgewell/resolve-uri@3.1.2':
    resolution: {integrity: sha512-bRISgCIjP20/tbWSPWMEi54QVPRZExkuD9lJL+UIxUKtwVJA8wW1Trb1jMs1RFXo1CBTNZ/5hpC9QvmKWdopKw==}
    engines: {node: '>=6.0.0'}

  '@jridgewell/sourcemap-codec@1.5.0':
    resolution: {integrity: sha512-gv3ZRaISU3fjPAgNsriBRqGWQL6quFx04YMPW/zD8XMLsU32mhCCbfbO6KZFLjvYpCZ8zyDEgqsgf+PwPaM7GQ==}

  '@jridgewell/trace-mapping@0.3.9':
    resolution: {integrity: sha512-3Belt6tdc8bPgAtbcmdtNJlirVoTmEb5e2gC94PnkwEW9jI6CAHUeoG85tjWP5WquqfavoMtMwiG4P926ZKKuQ==}

  '@tsconfig/node10@1.0.11':
    resolution: {integrity: sha512-DcRjDCujK/kCk/cUe8Xz8ZSpm8mS3mNNpta+jGCA6USEDfktlNvm1+IuZ9eTcDbNk41BHwpHHeW+N1lKCz4zOw==}

  '@tsconfig/node12@1.0.11':
    resolution: {integrity: sha512-cqefuRsh12pWyGsIoBKJA9luFu3mRxCA+ORZvA4ktLSzIuCUtWVxGIuXigEwO5/ywWFMZ2QEGKWvkZG1zDMTag==}

  '@tsconfig/node14@1.0.3':
    resolution: {integrity: sha512-ysT8mhdixWK6Hw3i1V2AeRqZ5WfXg1G43mqoYlM2nc6388Fq5jcXyr5mRsqViLx/GJYdoL0bfXD8nmF+Zn/Iow==}

  '@tsconfig/node16@1.0.4':
    resolution: {integrity: sha512-vxhUy4J8lyeyinH7Azl1pdd43GJhZH/tP2weN8TntQblOY+A0XbT8DJk1/oCPuOOyg/Ja757rG0CgHcWC8OfMA==}

  '@types/node@18.11.18':
    resolution: {integrity: sha512-DHQpWGjyQKSHj3ebjFI/wRKcqQcdR+MoFBygntYOZytCqNfkd2ZC4ARDJ2DQqhjH5p85Nnd3jhUJIXrszFX/JA==}

  acorn-walk@8.3.3:
    resolution: {integrity: sha512-MxXdReSRhGO7VlFe1bRG/oI7/mdLV9B9JJT0N8vZOhF7gFRR5l3M8W9G8JxmKV+JC5mGqJ0QvqfSOLsCPa4nUw==}
    engines: {node: '>=0.4.0'}

  acorn@8.12.1:
    resolution: {integrity: sha512-tcpGyI9zbizT9JbV6oYE477V6mTlXvvi0T0G3SNIYE2apm/G5huBa1+K89VGeovbg+jycCrfhl3ADxErOuO6Jg==}
    engines: {node: '>=0.4.0'}
    hasBin: true

  arg@4.1.3:
    resolution: {integrity: sha512-58S9QDqG0Xx27YwPSt9fJxivjYl432YCwfDMfZ+71RAqUrZef7LrKQZ3LHLOwCS4FLNBplP533Zx895SeOCHvA==}

<<<<<<< HEAD
  aws-cdk-lib@2.151.0:
    resolution: {integrity: sha512-SIzzOGSYO+s1f+y2zyGKK8wH5JmN+nkrGOL28iHzmx9lXK0NaT0+d5sjTbzLo2C8iogzbR91yGnIKze0GzZXHg==}
=======
  aws-cdk-lib@2.88.0:
    resolution: {integrity: sha512-bmhokh30HVeqlotWaoEmK7mKB9SJbJwpbsiVgmYe3JcMu8DposHQqaIPI7LnC+dg015tZaxUsExxOYBEw+vntQ==}
>>>>>>> d1aa3ed0
    engines: {node: '>= 14.15.0'}
    peerDependencies:
      constructs: ^10.0.0
    bundledDependencies:
      - '@balena/dockerignore'
      - case
      - fs-extra
      - ignore
      - jsonschema
      - minimatch
      - punycode
      - semver
      - table
      - yaml
      - mime-types

<<<<<<< HEAD
  aws-cdk@2.151.0:
    resolution: {integrity: sha512-+pM3mTXjzZk44U5q+jaji5Y1X8J2c4ro8szqm2V/Wwa+xXCsJfVwJYiQbstSZkOz6ondfgkrJKtx6EzaodxRNw==}
=======
  aws-cdk@2.88.0:
    resolution: {integrity: sha512-7Tj0uusA2nsEOsqkd4kB5vmzciz7l/eGBN5a+Ce4/CCcoe4ZCvT85L+T6tK0aohUTLZTAlTPBceH34RN5iMYpA==}
>>>>>>> d1aa3ed0
    engines: {node: '>= 14.15.0'}
    hasBin: true

  buffer-from@1.1.2:
    resolution: {integrity: sha512-E+XQCRwSbaaiChtv6k6Dwgc+bx+Bs6vuKJHHl5kox/BaKbhiXzqQOwK4cO22yElGp2OCmjwVhT3HmxgyPGnJfQ==}

  constructs@10.0.0:
    resolution: {integrity: sha512-MIwjmrXZpM9RtwyrSD4HotDIQl8HTdIefQhU+MU1asvtSyVN3kK8kjeUOWMFb+fdyT4RX3QvvcaaPBluLEX1SA==}
    engines: {node: '>= 10.17.0'}
<<<<<<< HEAD
=======
    bundledDependencies: []
>>>>>>> d1aa3ed0

  create-require@1.1.1:
    resolution: {integrity: sha512-dcKFX3jn0MpIaXjisoRvexIJVEKzaq7z2rZKxf+MSr9TkdmHmsU4m2lcLojrj/FHl8mk5VxMmYA+ftRkP/3oKQ==}

  diff@4.0.2:
    resolution: {integrity: sha512-58lmxKSA4BNyLz+HHMUzlOEpg09FV+ev6ZMe3vJihgdxzgcwZ8VoEEPmALCZG9LmqfVoNMMKpttIYTVG6uDY7A==}
    engines: {node: '>=0.3.1'}

  fsevents@2.3.2:
    resolution: {integrity: sha512-xiqMQR4xAeHTuB9uWm+fFRcIOgKBMiOBP+eXiyT7jsgVCq1bkVygt00oASowB7EdtpOHaaPgKt812P9ab+DDKA==}
    engines: {node: ^8.16.0 || ^10.6.0 || >=11.0.0}
    os: [darwin]

  make-error@1.3.6:
    resolution: {integrity: sha512-s8UhlNe7vPKomQhC1qFelMokr/Sc3AgNbso3n74mVPA5LTZwkB9NlXf4XPamLxJE8h0gh73rM94xvwRT2CVInw==}

  source-map-support@0.5.21:
    resolution: {integrity: sha512-uBHU3L3czsIyYXKX88fdrGovxdSCoTGDRZ6SYXtSRxLZUzHg5P/66Ht6uoUlHu9EZod+inXhKo3qQgwXUT/y1w==}

  source-map@0.6.1:
    resolution: {integrity: sha512-UjgapumWlbMhkBgzT7Ykc5YXUT46F0iKu8SGXq0bcwP5dz/h0Plj6enJqjz1Zbq2l5WaqYnrVbwWOWMyF3F47g==}
    engines: {node: '>=0.10.0'}

  ts-node@10.9.1:
    resolution: {integrity: sha512-NtVysVPkxxrwFGUUxGYhfux8k78pQB3JqYBXlLRZgdGUqTO5wU/UyHop5p70iEbGhB7q5KmiZiU0Y3KlJrScEw==}
    hasBin: true
    peerDependencies:
      '@swc/core': '>=1.2.50'
      '@swc/wasm': '>=1.2.50'
      '@types/node': '*'
      typescript: '>=2.7'
    peerDependenciesMeta:
      '@swc/core':
        optional: true
      '@swc/wasm':
        optional: true

  typescript@4.9.5:
    resolution: {integrity: sha512-1FXk9E2Hm+QzZQ7z+McJiHL4NW1F2EzMu9Nq9i3zAaGqibafqYwCVU6WyWAuyQRRzOlxou8xZSyXLEN8oKj24g==}
    engines: {node: '>=4.2.0'}
    hasBin: true

  v8-compile-cache-lib@3.0.1:
    resolution: {integrity: sha512-wa7YjyUGfNZngI/vtK0UHAN+lgDCxBPCylVXGp0zu59Fz5aiGtNXaq3DhIov063MorB+VfufLh3JlF2KdTK3xg==}

  yn@3.1.1:
    resolution: {integrity: sha512-Ux4ygGWsu2c7isFWe8Yu1YluJmqVhxqK2cLXNQA5AcC3QfbGNpM7fu0Y8b/z16pXLnFxZYvWhd3fhBY9DLmC6Q==}
    engines: {node: '>=6'}

snapshots:

  '@aws-cdk/asset-awscli-v1@2.2.202': {}

  '@aws-cdk/asset-kubectl-v20@2.1.2': {}

<<<<<<< HEAD
  '@aws-cdk/asset-node-proxy-agent-v6@2.0.3': {}
=======
  '@aws-cdk/asset-node-proxy-agent-v5@2.0.166': {}
>>>>>>> d1aa3ed0

  '@cspotcode/source-map-support@0.8.1':
    dependencies:
      '@jridgewell/trace-mapping': 0.3.9

  '@jridgewell/resolve-uri@3.1.2': {}

  '@jridgewell/sourcemap-codec@1.5.0': {}

  '@jridgewell/trace-mapping@0.3.9':
    dependencies:
      '@jridgewell/resolve-uri': 3.1.2
      '@jridgewell/sourcemap-codec': 1.5.0

  '@tsconfig/node10@1.0.11': {}

  '@tsconfig/node12@1.0.11': {}

  '@tsconfig/node14@1.0.3': {}

  '@tsconfig/node16@1.0.4': {}

  '@types/node@18.11.18': {}

  acorn-walk@8.3.3:
    dependencies:
      acorn: 8.12.1

  acorn@8.12.1: {}

  arg@4.1.3: {}

<<<<<<< HEAD
  aws-cdk-lib@2.151.0(constructs@10.0.0):
    dependencies:
      '@aws-cdk/asset-awscli-v1': 2.2.202
      '@aws-cdk/asset-kubectl-v20': 2.1.2
      '@aws-cdk/asset-node-proxy-agent-v6': 2.0.3
      constructs: 10.0.0

  aws-cdk@2.151.0:
=======
  aws-cdk-lib@2.88.0(constructs@10.0.0):
    dependencies:
      '@aws-cdk/asset-awscli-v1': 2.2.202
      '@aws-cdk/asset-kubectl-v20': 2.1.2
      '@aws-cdk/asset-node-proxy-agent-v5': 2.0.166
      constructs: 10.0.0

  aws-cdk@2.88.0:
>>>>>>> d1aa3ed0
    optionalDependencies:
      fsevents: 2.3.2

  buffer-from@1.1.2: {}

  constructs@10.0.0: {}

  create-require@1.1.1: {}

  diff@4.0.2: {}

  fsevents@2.3.2:
    optional: true

  make-error@1.3.6: {}

  source-map-support@0.5.21:
    dependencies:
      buffer-from: 1.1.2
      source-map: 0.6.1

  source-map@0.6.1: {}

  ts-node@10.9.1(@types/node@18.11.18)(typescript@4.9.5):
    dependencies:
      '@cspotcode/source-map-support': 0.8.1
      '@tsconfig/node10': 1.0.11
      '@tsconfig/node12': 1.0.11
      '@tsconfig/node14': 1.0.3
      '@tsconfig/node16': 1.0.4
      '@types/node': 18.11.18
      acorn: 8.12.1
      acorn-walk: 8.3.3
      arg: 4.1.3
      create-require: 1.1.1
      diff: 4.0.2
      make-error: 1.3.6
      typescript: 4.9.5
      v8-compile-cache-lib: 3.0.1
      yn: 3.1.1

  typescript@4.9.5: {}

  v8-compile-cache-lib@3.0.1: {}

  yn@3.1.1: {}<|MERGE_RESOLUTION|>--- conflicted
+++ resolved
@@ -9,13 +9,8 @@
   .:
     dependencies:
       aws-cdk-lib:
-<<<<<<< HEAD
         specifier: 2.151.0
         version: 2.151.0(constructs@10.0.0)
-=======
-        specifier: 2.88.0
-        version: 2.88.0(constructs@10.0.0)
->>>>>>> d1aa3ed0
       constructs:
         specifier: 10.0.0
         version: 10.0.0
@@ -27,13 +22,8 @@
         specifier: 18.11.18
         version: 18.11.18
       aws-cdk:
-<<<<<<< HEAD
         specifier: 2.151.0
         version: 2.151.0
-=======
-        specifier: 2.88.0
-        version: 2.88.0
->>>>>>> d1aa3ed0
       opinionated-cdk-pipeline:
         specifier: link:..
         version: link:..
@@ -52,13 +42,8 @@
   '@aws-cdk/asset-kubectl-v20@2.1.2':
     resolution: {integrity: sha512-3M2tELJOxQv0apCIiuKQ4pAbncz9GuLwnKFqxifWfe77wuMxyTRPmxssYHs42ePqzap1LT6GDcPygGs+hHstLg==}
 
-<<<<<<< HEAD
   '@aws-cdk/asset-node-proxy-agent-v6@2.0.3':
     resolution: {integrity: sha512-twhuEG+JPOYCYPx/xy5uH2+VUsIEhPTzDY0F1KuB+ocjWWB/KEDiOVL19nHvbPCB6fhWnkykXEMJ4HHcKvjtvg==}
-=======
-  '@aws-cdk/asset-node-proxy-agent-v5@2.0.166':
-    resolution: {integrity: sha512-j0xnccpUQHXJKPgCwQcGGNu4lRiC1PptYfdxBIH1L4dRK91iBxtSQHESRQX+yB47oGLaF/WfNN/aF3WXwlhikg==}
->>>>>>> d1aa3ed0
 
   '@cspotcode/source-map-support@0.8.1':
     resolution: {integrity: sha512-IchNf6dN4tHoMFIn/7OE8LWZ19Y6q/67Bmf6vnGREv8RSbBVb9LPJxEcnwrcwX6ixSvaiGoomAUvu4YSxXrVgw==}
@@ -101,13 +86,8 @@
   arg@4.1.3:
     resolution: {integrity: sha512-58S9QDqG0Xx27YwPSt9fJxivjYl432YCwfDMfZ+71RAqUrZef7LrKQZ3LHLOwCS4FLNBplP533Zx895SeOCHvA==}
 
-<<<<<<< HEAD
   aws-cdk-lib@2.151.0:
     resolution: {integrity: sha512-SIzzOGSYO+s1f+y2zyGKK8wH5JmN+nkrGOL28iHzmx9lXK0NaT0+d5sjTbzLo2C8iogzbR91yGnIKze0GzZXHg==}
-=======
-  aws-cdk-lib@2.88.0:
-    resolution: {integrity: sha512-bmhokh30HVeqlotWaoEmK7mKB9SJbJwpbsiVgmYe3JcMu8DposHQqaIPI7LnC+dg015tZaxUsExxOYBEw+vntQ==}
->>>>>>> d1aa3ed0
     engines: {node: '>= 14.15.0'}
     peerDependencies:
       constructs: ^10.0.0
@@ -124,13 +104,8 @@
       - yaml
       - mime-types
 
-<<<<<<< HEAD
   aws-cdk@2.151.0:
     resolution: {integrity: sha512-+pM3mTXjzZk44U5q+jaji5Y1X8J2c4ro8szqm2V/Wwa+xXCsJfVwJYiQbstSZkOz6ondfgkrJKtx6EzaodxRNw==}
-=======
-  aws-cdk@2.88.0:
-    resolution: {integrity: sha512-7Tj0uusA2nsEOsqkd4kB5vmzciz7l/eGBN5a+Ce4/CCcoe4ZCvT85L+T6tK0aohUTLZTAlTPBceH34RN5iMYpA==}
->>>>>>> d1aa3ed0
     engines: {node: '>= 14.15.0'}
     hasBin: true
 
@@ -140,10 +115,7 @@
   constructs@10.0.0:
     resolution: {integrity: sha512-MIwjmrXZpM9RtwyrSD4HotDIQl8HTdIefQhU+MU1asvtSyVN3kK8kjeUOWMFb+fdyT4RX3QvvcaaPBluLEX1SA==}
     engines: {node: '>= 10.17.0'}
-<<<<<<< HEAD
-=======
     bundledDependencies: []
->>>>>>> d1aa3ed0
 
   create-require@1.1.1:
     resolution: {integrity: sha512-dcKFX3jn0MpIaXjisoRvexIJVEKzaq7z2rZKxf+MSr9TkdmHmsU4m2lcLojrj/FHl8mk5VxMmYA+ftRkP/3oKQ==}
@@ -199,11 +171,7 @@
 
   '@aws-cdk/asset-kubectl-v20@2.1.2': {}
 
-<<<<<<< HEAD
   '@aws-cdk/asset-node-proxy-agent-v6@2.0.3': {}
-=======
-  '@aws-cdk/asset-node-proxy-agent-v5@2.0.166': {}
->>>>>>> d1aa3ed0
 
   '@cspotcode/source-map-support@0.8.1':
     dependencies:
@@ -236,7 +204,6 @@
 
   arg@4.1.3: {}
 
-<<<<<<< HEAD
   aws-cdk-lib@2.151.0(constructs@10.0.0):
     dependencies:
       '@aws-cdk/asset-awscli-v1': 2.2.202
@@ -245,16 +212,6 @@
       constructs: 10.0.0
 
   aws-cdk@2.151.0:
-=======
-  aws-cdk-lib@2.88.0(constructs@10.0.0):
-    dependencies:
-      '@aws-cdk/asset-awscli-v1': 2.2.202
-      '@aws-cdk/asset-kubectl-v20': 2.1.2
-      '@aws-cdk/asset-node-proxy-agent-v5': 2.0.166
-      constructs: 10.0.0
-
-  aws-cdk@2.88.0:
->>>>>>> d1aa3ed0
     optionalDependencies:
       fsevents: 2.3.2
 
