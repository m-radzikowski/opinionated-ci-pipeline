# Opinionated CDK CI Pipeline

[![NPM](https://img.shields.io/npm/v/opinionated-ci-pipeline?color=blue)](https://www.npmjs.com/package/opinionated-ci-pipeline)
[![PyPI](https://img.shields.io/pypi/v/opinionated-ci-pipeline?color=blue)](https://pypi.org/project/opinionated-ci-pipeline/)

CI/CD utilizing [CDK Pipelines](https://docs.aws.amazon.com/cdk/api/v2/docs/aws-cdk-lib.pipelines-readme.html).

Features:

- pipeline deploying application from the default branch
  to multiple environments on multiple accounts,
- feature branch deployments to ephemeral environments,
- development environments deployments from the local CLI,
- build status notifications to repository commits,
- build failures notifications to SNS.

Currently supported source repositories are GitHub and Bitbucket.

## Table of contents

- [Table of contents](#table-of-contents)
- [Usage](#usage)
    - [1. Install](#1-install)
    - [2. Set context parameters](#2-set-context-parameters)
    - [3. Create `CDKApplication`](#3-create-cdkapplication)
    - [4. Create repository access token secret](#4-create-repository-access-token-secret)
        - [GitHub](#github)
        - [Bitbucket](#bitbucket)
    - [5. Bootstrap the CDK](#5-bootstrap-the-cdk)
    - [6. Deploy the CI Stack](#6-deploy-the-ci-stack)
    - [7. Setup source repository mirroring](#7-setup-source-repository-mirroring)
        - [GitHub](#github)
        - [Bitbucket](#bitbucket)
    - [Deploy development environment](#deploy-development-environment)
- [Parameters](#parameters)
- [Notifications and alarms](#notifications-and-alarms)
- [Library development](#library-development)

## Usage

To set up, you need to complete the following steps:

1. Install the library in your project.
2. Specify target account and region for deployed environments.
3. Create `CDKApplication` with build process configuration.
4. Create repository access token for build status notifications.
5. Bootstrap the CDK on the AWS account(s).
6. Deploy the CI.
7. Setup source repository mirroring to CodeCommit.

At the end, you will have CI pipeline in place,
and be able to deploy your own custom environment from the CLI as well.

### 1. Install

For Node.js:

```bash
npm install -D opinionated-ci-pipeline
```

For Python:

```bash
pip install opinionated-ci-pipeline
```

### 2. Set context parameters

Add project name and environments config in the `cdk.json` as `context` parameters.
Each environment must have `account` and `region` provided.

```json
{
  "app": "...",
  "context": {
    "projectName": "myproject",
    "environments": {
      "default": {
        "account": "111111111111",
        "region": "us-east-1"
      },
      "prod": {
        "account": "222222222222",
        "region": "us-east-1"
      }
    }
  }
}
```

The project name will be used as a prefix for the deployed CI Stack name.

Environment names should match environments provided later
in the `CDKApplication` configuration.

The optional `default` environment configuration is used as a fallback.

The CI pipeline itself is deployed to the `ci` environment,
with a fallback to the `default` environment as well.

### 3. Create `CDKApplication`

In the CDK entrypoint script referenced by the `cdk.json` `app` field,
replace the content with an instance of `CDKApplication`:

```ts
#!/usr/bin/env node
import 'source-map-support/register';
import {ExampleStack} from '../lib/exampleStack';
import {CDKApplication} from 'opinionated-ci-pipeline';

new CDKApplication({
    stacks: {
        create: (scope, projectName, envName) => {
            new ExampleStack(scope, 'ExampleStack', {stackName: `${projectName}-${envName}-ExampleStack`});
        },
    },
    repository: {
<<<<<<< HEAD
        type: 'github',
        name: 'organization/repository',
=======
        host: 'bitbucket',
        name: 'merapar/repository',
>>>>>>> 93e97528
    },
    packageManager: 'npm',
    pipeline: [
        {
            environment: 'test',
            post: [
                'echo "do integration tests here"',
            ],
        },
        {
            environment: 'prod',
        },
    ],
});
```

This configures the application with one Stack
and a pipeline deploying to an environment `test`,
running integration tests, and deploying to environment `prod`.

The `test` and `prod` environments will be deployed
from the branch `main` (by default).
All other branches will be deployed to separate environments.
Those feature-branch environments will be destroyed after the branch is removed.

To allow deployment of multiple environments,
the Stack(s) name must include the environment name.

### 4. Create repository access token secret

An access to the source repository is required
to send build status notifications,
visible in commit status and Pull Requests.

#### GitHub

Create [a fine-grained personal access token](https://docs.github.com/en/authentication/keeping-your-account-and-data-secure/creating-a-personal-access-token#creating-a-fine-grained-personal-access-token)
with "commit statuses" read and write access.

Then create a secret in AWS Secrets Manager
named `/PROJECT_NAME/githubAuthorization` with the generated token:

```json
{
  "header": "Bearer xxx"
}
```

#### Bitbucket

Create an access token in Bitbucket repository settings
with `repository:write` access.

Then create a secret in AWS Secrets Manager
named `/PROJECT_NAME/bitbucketAuthorization` with the generated token:

```json
{
  "header": "Bearer xxx"
}
```

### 5. Bootstrap the CDK

[Bootstrap the CDK](https://docs.aws.amazon.com/cdk/v2/guide/bootstrapping.html)
on the account holding the CI pipeline
and all other accounts the pipeline will be deploying to.

When bootstrapping other accounts, add the `--trust` parameter
with the account ID of the account holding the pipeline.

### 6. Deploy the CI Stack

Run:

```bash
cdk deploy -c ci=true
```

### 7. Setup source repository mirroring

Because of [multiple drawbacks](adr/connecting-repositories.md)
of "native" CodePipeline and CodeBuild integrations with GitHub and Bitbucket,
the CI builds use CodeCommit as a source.
You must configure GitHub / Bitbucket to mirror the repository to CodeCommit.

CI stack creates a CodeCommit repository (named the same as the `projectName` context value)
and IAM user `{PROJECT_NAME}-ci-repository-mirror-user` with access to it.

#### GitHub

1. Create an SSH key pair with `ssh-keygen -t rsa -b 4096` command.
2. Upload the public key as an SSH key for AWS CodeCommit
   in the created IAM user security credentials settings.
3. Create secrets in the GitHub repository settings under
   "Secrets and variables" -> "Actions":
    - `CODECOMMIT_SSH_PRIVATE_KEY` - the private key generated in step 1.
    - `CODECOMMIT_SSH_PRIVATE_KEY_ID` - the SSH key ID of uploaded key from IAM user.
4. Create `.github/workflows/mirror-repository.yml` file
   (update the `REGION` and `PROJECT_NAME` in `target_repo_url`):

```yml
name: Mirror to CodeCommit
on: [ push, delete ]
jobs:
  sync:
    runs-on: ubuntu-latest
    steps:
      - uses: actions/checkout@v3
        with:
          fetch-depth: 0
      - uses: pixta-dev/repository-mirroring-action@v1
        with:
          target_repo_url: ssh://git-codecommit.REGION.amazonaws.com/v1/repos/PROJECT_NAME
          ssh_private_key: ${{ secrets.CODECOMMIT_SSH_PRIVATE_KEY }}
          ssh_username: ${{ secrets.CODECOMMIT_SSH_PRIVATE_KEY_ID }}
```

#### Bitbucket

1. Create an SSH key pair in the Bitbucket repository Pipeline config.
2. Upload the public key as an SSH key for AWS CodeCommit
   in the created IAM user security credentials settings.
3. Create secrets in the Bitbucket repository Pipeline settings:
    - `CODECOMMIT_SSH_PRIVATE_KEY` - the private key generated in step 1.
    - `CODECOMMIT_SSH_PRIVATE_KEY_ID` - the SSH key ID of uploaded key from IAM user.
4. Put `git-codecommit.REGION.amazonaws.com` in Bitbucket repository SSH Keys Known hosts
   (update the `REGION`).
5. Create `bitbucket-pipelines.yml` file (update the `REGION` and `PROJECT_NAME`):

```yml
image: atlassian/default-image:4

clone:
  depth: full

pipelines:
  default:
    - step:
        name: Sync to CodeCommit
        script:
          - echo "User ${SSH_KEY_ID}" >> ~/.ssh/config
          # fetch all branches to mirror the whole repository
          - for remote in `git branch -r | grep -v -- '->' | grep -v -- "${BITBUCKET_BRANCH}"`; do git branch --track ${remote#origin/} $remote; done
          # mirror repository; it will remove deleted branches as well
          - git push --mirror ssh://git-codecommit.REGION.amazonaws.com/v1/repos/REPOSITORY-NAME
```

### Deploy development environment

Run:

```bash
cdk deploy -c env=MYENV --all
```

to deploy arbitrary environments.

## Parameters

<table>
    <tr>
        <th>Name</th>
        <th>Type</th>
        <th>Description</th>
    </tr>
    <tr>
        <td>stacks</td>
        <td>object</td>
        <td>
An object with a create() method to create Stacks for the application.
<br/>
The same Stacks will be deployed with main pipeline, feature-branch builds, and local deployments.
        </td>
    </tr>
    <tr>
        <td>packageManager</td>
        <td>npm | pnpm</td>
        <td>
Package manager used in the repository.
<br/>
If provided, the install commands will be set to install dependencies using given package manager.
        </td>
    </tr>
    <tr>
        <td>commands</td>
        <td>object</td>
        <td>
Commands executed to build and deploy the application.
<br/>
Commands executed on particular builds:

- main pipeline:
    - `preInstall`
    - `install`
    - `buildAndTest`
    - `synthPipeline`
- feature branch environment deployment:
    - `preInstall`
    - `install`
    - `buildAndTest`
    - `deployEnvironment`
- feature branch environment destruction:
    - `preInstall`
    - `install`
    - `destroyEnvironment`
      </td>
      </tr>
      <tr>
          <td>cdkOutputDirectory</td>
          <td>string</td>
          <td>

The location where CDK outputs synthetized files.
Corresponds to the CDK Pipelines `ShellStepProps#primaryOutputDirectory`.
</td>
      </tr>
      <tr>
          <td>pipeline</td>
          <td>object[]</td>
          <td>
CodePipeline deployment pipeline for the main repository branch.
<br/>
Can contain environments to deploy
and waves that deploy multiple environments in parallel.
<br/>
Each environment and wave can have pre and post commands
that will be executed before and after the environment or wave deployment.
            </td>
      </tr>
      <tr>
          <td>codeBuild</td>
          <td>object</td>
          <td>
Override CodeBuild properties, used for the main pipeline
as well as feature branch ephemeral environments deploys and destroys.
</td>
      </tr>
      <tr>
          <td>codePipeline</td>
          <td>object</td>
          <td>Override CodePipeline properties.</td>
      </tr>
      <tr>
          <td>slackNotifications</td>
          <td>object</td>
          <td>
Configuration for Slack notifications.
Requires configuring AWS Chatbot client manually first.
</td>
      </tr>
</table>

## Notifications and alarms

Stack creates SNS Topics with notifications for
main pipeline failures and feature branch build failures.
Their ARNs are saved in SSM Parameters and outputed by the stack:

- main pipeline failures:
    - SSM: `/{projectName}/ci/pipelineFailuresTopicArn`
    - Stack exported output: `{projectName}-ci-pipelineFailuresTopicArn`
- feature branch build failures:
    - SSM: `/{projectName}/ci/featureBranchBuildFailuresTopicArn`
    - Stack exported output: `{projectName}-ci-featureBranchBuildFailuresTopicArn`

If you setup Slack notifications,
you can configure those failure notifications to be sent to Slack.

Moreover, if you setup Slack notifications,
an additional SNS Topic will be created
to which you can send CloudWatch Alarms.
It's ARN is provided:

- SSM: `/{projectName}/ci/slackAlarmsTopicArn`
- Stack exported output: `{projectName}-ci-slackAlarmsTopicArn`

## Library development

Project uses [jsii](https://aws.github.io/jsii/)
to generate packages for different languages.

Install dependencies:

```bash
npm install
```

Build:

```bash
npm run build
```

Install and deploy example application:

```bash
cd example
pnpm install
pnpm cdk deploy -c ci=true
```<|MERGE_RESOLUTION|>--- conflicted
+++ resolved
@@ -117,13 +117,8 @@
         },
     },
     repository: {
-<<<<<<< HEAD
-        type: 'github',
+        host: 'github',
         name: 'organization/repository',
-=======
-        host: 'bitbucket',
-        name: 'merapar/repository',
->>>>>>> 93e97528
     },
     packageManager: 'npm',
     pipeline: [
